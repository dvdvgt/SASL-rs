--- conflicted
+++ resolved
@@ -91,17 +91,10 @@
             panic!("Expected boolean.")
         }
     };
-<<<<<<< HEAD
 }
 
 /// Specifies where a global definition occured - as the left or right child
 /// of a application node.
-=======
-
-}
-
-
->>>>>>> 02f50210
 enum DefPosition {
     Lhs,
     Rhs,
@@ -127,10 +120,7 @@
         }
     }
 
-<<<<<<< HEAD
     /// Helper functions for peeking at the last element of the `left_ancestor_stack`.
-=======
->>>>>>> 02f50210
     pub fn peek_stack(&self) -> AstNode {
         self.left_ancestor_stack
             .last()
@@ -139,7 +129,6 @@
             .clone()
     }
 
-<<<<<<< HEAD
     /// Helper function for conveniently throwing a compiler error.
     fn throw_compile_err(&self, msg: &str) -> Result<(), SaslError> {
         Err(SaslError::CompilerError {
@@ -152,15 +141,10 @@
         let mut top = self.peek_stack();
         // If the top of the stack contains a pair it still needs to be reduced in order to
         // be printable due to lazy evaluation.
-=======
-    pub fn print_result(&mut self) -> Result<String, SaslError> {
-        let mut top = self.peek_stack();
->>>>>>> 02f50210
         if let AstNode::Pair(_, _) = top {
             let mut out_str = "[".to_string();
             while let AstNode::Pair(lhs, rhs) = top {
                 self.left_ancestor_stack.pop();
-<<<<<<< HEAD
                 // Reduce the list head and recursivly create the corresponding string
                 // in case the list head is a list itself.
                 self.left_ancestor_stack.push(lhs.clone());
@@ -172,16 +156,6 @@
                 self.reduce()?;
 
                 // Check if the end of the list was reached
-=======
-                self.left_ancestor_stack.push(lhs.clone());
-                self.reduce()?;
-                let t = self.print_result()?;
-                out_str.push_str(&t);
-
-                self.left_ancestor_stack.push(rhs.clone());
-                self.reduce()?;
-
->>>>>>> 02f50210
                 let rhs = self.peek_stack();
                 if let AstNode::Constant(T![nil]) = rhs {
                     out_str.push(']');
@@ -192,26 +166,17 @@
                 top = self.peek_stack();
             }
             Ok(out_str)
-<<<<<<< HEAD
         } else { // If the Node is not a list it can simply be converted into a string
-=======
-        } else {
->>>>>>> 02f50210
             Ok(
                 self.peek_stack().to_string()
             )
         }
     }
 
-<<<<<<< HEAD
     /// 
     pub fn reduce(&mut self) -> Result<(), SaslError> {
         // Main loop of the left ancestor stack. Nodes are pushed onto the stack until a left leaf is reached
         // where the reduction kicks in.
-=======
-    pub fn reduce(&mut self) -> Result<(), SaslError> {
-        // if no more action steps are to be executed, the loop terminates
->>>>>>> 02f50210
         loop {
             //println!("{}", &self.ast);
             let top = self.peek_stack();
@@ -221,24 +186,16 @@
                     let lhs_ = lhs.borrow().clone();
                     let rhs_ = rhs.borrow().clone();
                     match (lhs_, rhs_) {
-<<<<<<< HEAD
                         // Something like `f @ x` where both f and x are global definitions
-=======
->>>>>>> 02f50210
                         (AstNode::Ident(s1), AstNode::Ident(s2)) => {
                             self.reduce_global_defs(s1.clone(), DefPosition::Lhs)?;
                             self.reduce_global_defs(s2.clone(), DefPosition::Rhs)?;
                         }
-<<<<<<< HEAD
                         // Something like `1 + x` where x is a global definition
                         (_, AstNode::Ident(s)) => self.reduce_global_defs(s.clone(), DefPosition::Rhs)?,
                         // Something like `f 1` where f is a globally defined function
                         (AstNode::Ident(s), _) => self.reduce_global_defs(s.clone(), DefPosition::Lhs)?,
                         // Otherwise both are builtins or literals. Just the left child onto the stack
-=======
-                        (_, AstNode::Ident(s)) => self.reduce_global_defs(s.clone(), DefPosition::Rhs)?,
-                        (AstNode::Ident(s), _) => self.reduce_global_defs(s.clone(), DefPosition::Lhs)?,
->>>>>>> 02f50210
                         (_, _) => self.left_ancestor_stack.push(Rc::clone(&lhs))
                     }
                 }
@@ -256,10 +213,7 @@
                     self.reduce_builtin()?;
                     ()
                 }
-<<<<<<< HEAD
                 // Handle a single global definition
-=======
->>>>>>> 02f50210
                 AstNode::Ident(s) => {
                     *self.left_ancestor_stack.last().unwrap().borrow_mut() = self.ast.global_defs.get(&s).unwrap().1.borrow().clone();
                 }
@@ -267,62 +221,6 @@
             };
         }
         Ok(())
-<<<<<<< HEAD
-=======
-    }
-
-
-    /*pub fn print_list(&mut self) -> Result<(), SaslError> {
-        if check_type!(&*self.left_ancestor_stack.last().unwrap(); pair) {
-             let mut printer = String::from("[");
-            while check_type!(&*self.left_ancestor_stack.last().unwrap(); pair) {
-                let lhs = get_pair_child!(lhs(self.left_ancestor_stack.last().unwrap()));
-                let rhs = get_pair_child!(rhs(self.left_ancestor_stack.last().unwrap()));
-
-
-                self.left_ancestor_stack.push(lhs);
-                self.reduce_builtin();
-                let lhs = self.left_ancestor_stack.pop().unwrap();
-
-                if check_type!(&lhs; boolean){
-                    let lhs_val = get_const_val!(lhs; boolean);
-                    printer.push_str(&lhs_val.to_string());
-                }else if check_type!(&lhs; number){
-                    let lhs_val = get_const_val!(lhs; number);
-                    printer.push_str(&lhs_val.to_string());
-                }else if check_type!(&lhs; string){
-                    let lhs_val = get_const_val!(lhs; string);
-                    printer.push_str(&lhs_val.to_string());
-                }
-
-                println!("{}", printer.clone());
-                self.left_ancestor_stack.push(ptr!(rhs.borrow().clone()));
-              //  self.reduce_builtin();
-               // let rhs = self.left_ancestor_stack.pop().unwrap();
-
-                if check_type!(&rhs; nil){
-                    printer.push(']');
-                    self.left_ancestor_stack.push(ptr!(AstNode::Constant(Type::String(printer.clone()))));
-                }else {
-                    printer.push(',');
-                }
-
-            }
-
-        }
-
-            Ok(())
-
-    }*/
-
-    pub fn get_result(&mut self) -> AstNode {
-        self.left_ancestor_stack
-            .pop()
-            .unwrap()
-            .deref()
-            .borrow()
-            .clone()
->>>>>>> 02f50210
     }
 
     // distribute the reduction steps
